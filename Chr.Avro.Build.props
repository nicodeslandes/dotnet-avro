<Project>

  <PropertyGroup>
    <AssemblyOriginatorKeyFile>$(MSBuildThisFileDirectory)\Chr.Avro.snk</AssemblyOriginatorKeyFile>
    <AssemblyVersion>6.0.0.0</AssemblyVersion>
    <Authors>C.H. Robinson</Authors>
    <Company>C.H. Robinson</Company>
    <CopyLocalLockFileAssemblies>true</CopyLocalLockFileAssemblies>
    <IncludeSymbols>true</IncludeSymbols>
    <PackageIcon>icon.png</PackageIcon>
    <PackageLicenseExpression>MIT</PackageLicenseExpression>
    <RepositoryUrl>https://github.com/ch-robinson/dotnet-avro</RepositoryUrl>
    <SignAssembly>true</SignAssembly>
    <SymbolPackageFormat>snupkg</SymbolPackageFormat>
<<<<<<< HEAD
    <Version>5.0.2</Version>
=======
    <Version>6.0.0</Version>
>>>>>>> 826aa747
  </PropertyGroup>

  <ItemGroup>
    <None Include="$(MSBuildThisFileDirectory)\docs\static\nuget-icon.png" Pack="true" PackagePath="icon.png" />
    <None Include="$(MSBuildThisFileDirectory)\LICENSE.md" Pack="true" PackagePath="LICENSE.md" />
  </ItemGroup>

</Project><|MERGE_RESOLUTION|>--- conflicted
+++ resolved
@@ -12,11 +12,7 @@
     <RepositoryUrl>https://github.com/ch-robinson/dotnet-avro</RepositoryUrl>
     <SignAssembly>true</SignAssembly>
     <SymbolPackageFormat>snupkg</SymbolPackageFormat>
-<<<<<<< HEAD
-    <Version>5.0.2</Version>
-=======
     <Version>6.0.0</Version>
->>>>>>> 826aa747
   </PropertyGroup>
 
   <ItemGroup>
