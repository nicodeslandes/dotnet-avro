--- conflicted
+++ resolved
@@ -5,11 +5,7 @@
 module.exports = {
   siteMetadata: {
     githubUrl: 'https://github.com/ch-robinson/dotnet-avro',
-<<<<<<< HEAD
-    latestRelease: '5.0.2',
-=======
     latestRelease: '6.0.0',
->>>>>>> 826aa747
     projectName: 'Chr.Avro'
   },
   pathPrefix: '/dotnet-avro',
