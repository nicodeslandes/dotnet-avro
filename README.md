--- conflicted
+++ resolved
@@ -18,15 +18,9 @@
 ```
 $ dotnet tool install Chr.Avro.Cli --global
 You can invoke the tool using the following command: dotnet-avro
-<<<<<<< HEAD
-Tool 'chr.avro.cli' (version '7.2.2') was successfully installed.
-$ dotnet avro help
-Chr.Avro 7.2.2
-=======
 Tool 'chr.avro.cli' (version '8.0.0') was successfully installed.
 $ dotnet avro help
 Chr.Avro 8.0.0
->>>>>>> 5cea8948
 ...
 ```
 
